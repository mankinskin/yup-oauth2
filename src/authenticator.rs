--- conflicted
+++ resolved
@@ -17,44 +17,11 @@
 /// `ServiceAccountAccess` does not need (and does not work) with `Authenticator`, given that it
 /// does not require interaction and implements its own caching. Use it directly.
 ///
-<<<<<<< HEAD
-/// These results will be passed the `DeviceFlowHelperDelegate` implementation to deal with
-/// * presenting the user code
-/// * inform the user about the progress or errors
-/// * abort the operation
-///
-/// # Usage
-/// Please have a look at the library's landing page.
-pub struct Authenticator<D, S, C> {
-    flow_type: FlowType,
-    delegate: D,
-    storage: S,
-    client: hyper::Client<C, hyper::Body>,
-    secret: ApplicationSecret,
-}
-
-/// A provider for authorization tokens, yielding tokens valid for a given scope.
-/// The `api_key()` method is an alternative in case there are no scopes or
-/// if no user is involved.
-pub trait GetToken {
-    fn token<'b, I, T>(&mut self, scopes: I) -> Result<Token, Box<dyn Error + Send>>
-    where
-        T: AsRef<str> + Ord + 'b,
-        I: IntoIterator<Item = &'b T>;
-
-    fn api_key(&mut self) -> Option<String>;
-}
-
-impl<'a, D, S, C: 'static> Authenticator<D, S, C>
-where
-    D: AuthenticatorDelegate,
-=======
 /// NOTE: It is recommended to use a client constructed like this in order to prevent functions
 /// like `hyper::run()` from hanging: `let client = hyper::Client::builder().keep_alive(false);`.
 /// Due to token requests being rare, this should not result in a too bad performance problem.
 pub struct Authenticator<
     T: GetToken,
->>>>>>> 2d94e043
     S: TokenStorage,
     AD: AuthenticatorDelegate,
     C: hyper::client::connect::Connect,
@@ -68,27 +35,7 @@
 impl<T: GetToken, AD: AuthenticatorDelegate, C: hyper::client::connect::Connect>
     Authenticator<T, MemoryStorage, AD, C>
 {
-<<<<<<< HEAD
-    /// Returns a new `Authenticator` instance
-    ///
-    /// # Arguments
-    /// * `secret` - usually obtained from a client secret file produced by the
-    ///              [developer console][dev-con]
-    /// * `delegate` - Used to further refine the flow of the authentication.
-    /// * `client` - used for all authentication https requests.
-    /// * `storage` - used to cache authorization tokens tokens permanently. However,
-    ///               the implementation doesn't have any particular semantic requirement, which
-    ///               is why `NullStorage` and `MemoryStorage` can be used as well.
-    /// * `flow_type` - the kind of authentication to use to obtain a token for the
-    ///                 required scopes. If unset, it will be derived from the secret.
-    ///
-    /// NOTE: It is recommended to use a client constructed like this in order to prevent functions
-    /// like `hyper::run()` from hanging: `let client = hyper::Client::builder().keep_alive(false);`.
-    /// Due to token requests being rare, this should not result in a too bad performance problem.
-    /// [dev-con]: https://console.developers.google.com
-=======
     /// Create an Authenticator caching tokens for the duration of this authenticator.
->>>>>>> 2d94e043
     pub fn new(
         client: hyper::Client<C>,
         inner: T,
@@ -96,114 +43,13 @@
     ) -> Authenticator<T, MemoryStorage, AD, C> {
         Authenticator {
             client: client,
-<<<<<<< HEAD
-            secret: secret.clone(),
-        }
-    }
-
-    fn do_installed_flow(&mut self, scopes: &Vec<&str>) -> Result<Token, Box<dyn Error + Send>> {
-        let installed_type;
-
-        match self.flow_type {
-            FlowType::InstalledInteractive => {
-                installed_type = Some(InstalledFlowReturnMethod::Interactive)
-            }
-            FlowType::InstalledRedirect(port) => {
-                installed_type = Some(InstalledFlowReturnMethod::HTTPRedirect(port))
-            }
-            _ => installed_type = None,
-=======
             inner: Arc::new(Mutex::new(inner)),
             store: Arc::new(Mutex::new(MemoryStorage::new())),
             delegate: delegate,
->>>>>>> 2d94e043
         }
     }
 }
 
-<<<<<<< HEAD
-    fn retrieve_device_token(
-        &mut self,
-        scopes: &Vec<&str>,
-        code_url: String,
-    ) -> Result<Token, Box<dyn Error + Send>> {
-        let mut flow = DeviceFlow::new(self.client.clone(), &self.secret, &code_url);
-
-        // PHASE 1: REQUEST CODE
-        let pi: PollInformation;
-        loop {
-            let res = flow.request_code(scopes.iter());
-
-            pi = match res {
-                Err(res_err) => {
-                    match res_err {
-                        RequestError::ClientError(err) => match self.delegate.client_error(&err) {
-                            Retry::Abort | Retry::Skip => {
-                                return Err(Box::new(StringError::from(&err as &dyn Error)));
-                            }
-                            Retry::After(d) => sleep(d),
-                        },
-                        RequestError::HttpError(err) => {
-                            match self.delegate.connection_error(&err) {
-                                Retry::Abort | Retry::Skip => {
-                                    return Err(Box::new(StringError::from(&err as &dyn Error)));
-                                }
-                                Retry::After(d) => sleep(d),
-                            }
-                        }
-                        RequestError::InvalidClient
-                        | RequestError::NegativeServerResponse(_, _)
-                        | RequestError::InvalidScope(_) => {
-                            let serr = StringError::from(res_err.to_string());
-                            self.delegate.request_failure(res_err);
-                            return Err(Box::new(serr));
-                        }
-                    };
-                    continue;
-                }
-                Ok(pi) => {
-                    self.delegate.present_user_code(&pi);
-                    pi
-                }
-            };
-            break;
-        }
-
-        // PHASE 1: POLL TOKEN
-        loop {
-            match flow.poll_token() {
-                Err(ref poll_err) => {
-                    let pts = poll_err.to_string();
-                    match poll_err {
-                        &&PollError::HttpError(ref err) => match self.delegate.client_error(err) {
-                            Retry::Abort | Retry::Skip => {
-                                return Err(Box::new(StringError::from(err as &dyn Error)));
-                            }
-                            Retry::After(d) => sleep(d),
-                        },
-                        &&PollError::Expired(ref t) => {
-                            self.delegate.expired(t);
-                            return Err(Box::new(StringError::from(pts)));
-                        }
-                        &&PollError::AccessDenied => {
-                            self.delegate.denied();
-                            return Err(Box::new(StringError::from(pts)));
-                        }
-                    }; // end match poll_err
-                }
-                Ok(None) => match self.delegate.pending(&pi) {
-                    Retry::Abort | Retry::Skip => {
-                        return Err(Box::new(StringError::new(
-                            "Pending authentication aborted".to_string(),
-                            None,
-                        )));
-                    }
-                    Retry::After(d) => sleep(min(d, pi.interval)),
-                },
-                Ok(Some(token)) => return Ok(token),
-            }
-        }
-=======
 impl<T: GetToken, AD: AuthenticatorDelegate, C: hyper::client::connect::Connect>
     Authenticator<T, DiskTokenStorage, AD, C>
 {
@@ -220,7 +66,6 @@
             store: Arc::new(Mutex::new(DiskTokenStorage::new(token_storage_path)?)),
             delegate: delegate,
         })
->>>>>>> 2d94e043
     }
 }
 
@@ -231,14 +76,6 @@
         C: 'static + hyper::client::connect::Connect + Clone + Send,
     > GetToken for Authenticator<GT, S, AD, C>
 {
-<<<<<<< HEAD
-    /// Blocks until a token was retrieved from storage, from the server, or until the delegate
-    /// decided to abort the attempt, or the user decided not to authorize the application.
-    /// In any failure case, the delegate will be provided with additional information, and
-    /// the caller will be informed about storage related errors.
-    /// Otherwise it is guaranteed to be valid for the given scopes.
-    fn token<'b, I, T>(&mut self, scopes: I) -> Result<Token, Box<dyn Error + Send>>
-=======
     /// Returns the API Key of the inner flow.
     fn api_key(&mut self) -> Option<String> {
         self.inner.lock().unwrap().api_key()
@@ -252,7 +89,6 @@
         &mut self,
         scopes: I,
     ) -> Box<dyn Future<Item = Token, Error = RequestError> + Send>
->>>>>>> 2d94e043
     where
         T: AsRef<str> + Ord + 'b,
         I: Iterator<Item = &'b T>,
@@ -294,26 +130,12 @@
                                         );
                                     Box::new(Err(RequestError::Refresh(rr)).into_future())
                                 }
-<<<<<<< HEAD
-                                RefreshResult::RefreshError(ref err_str, ref err_description) => {
-                                    self.delegate.token_refresh_failed(err_str, err_description);
-                                    let storage_err =
-                                        match self.storage.set(scope_key, &scopes, None) {
-                                            Ok(_) => String::new(),
-                                            Err(err) => err.to_string(),
-                                        };
-                                    return Err(Box::new(StringError::new(
-                                        &(storage_err + err_str),
-                                        err_description.as_ref(),
-                                    )));
-=======
                                 RefreshResult::RefreshError(ref s, ref ss) => {
                                     delegate.token_refresh_failed(
                                         format!("{} {}", s, ss.clone().map(|s| format!("({})", s)).unwrap_or("".to_string())),
                                         &Some("the refresh token is likely invalid and your authorization has been revoked".to_string()),
                                         );
                                     Box::new(Err(RequestError::Refresh(rr)).into_future())
->>>>>>> 2d94e043
                                 }
                                 RefreshResult::Success(t) => {
                                     if let Err(e) = store.lock().unwrap().set(scope_key, &scopes.iter().map(|s| s.as_str()).collect(), Some(t.clone())) {
